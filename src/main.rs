--- conflicted
+++ resolved
@@ -111,7 +111,6 @@
 							return;
 						}
 
-<<<<<<< HEAD
 						// This is supposed to be hex. It had better work
 						let token = String::from_utf8_lossy(&payload[i..i+31]);
 						// The Cow has to be dereferenced
@@ -187,77 +186,29 @@
 			Err(_) => {
 				panic!("Error receiving")
 			},
-=======
-const PACKET_MAX: usize = 2048;
-const PROXY_ADDR: &'static str = "10.255.0.1:37015";
-const INTERNAL_INTERFACE: &'static str = "10.255.0.1:0";
-const DESTINATION: &'static str = "10.255.1.1:37015";
-
-fn relay_incoming(proxy_sock: &UdpSocket, auth_tables: &AuthTables) {
-	let mut buf: [u8;2048] = [0u8;PACKET_MAX];
-	match proxy_sock.recv_from(&mut buf) {
-		Ok((size, addr)) => {
-			// TODO: Determine if this is a no op
-			if size > PACKET_MAX {
-				log::warn!(
-					"Dropped packet of size {}, greater than {}",
-					size,
-					PACKET_MAX
-				);
-				return
-			}
-			match auth_tables.ips.get(&addr) {
-				Some(sock) => {
-					match sock.send(&buf) {
-						Ok(_) => {},
-						Err(e) => log::warn!("Could not relay packet {}", e),
-					}
-				},
-				None => {
-
-				}
-			}
-		},
-		Err(_) => {
-			log::warn!("Received packet from unknown address")
->>>>>>> e4d84f35
 		}
 	}
 }
 
 #[async_std::main]
 async fn main() -> tide::Result<()> {
-<<<<<<< HEAD
-
+
+	env_logger::init();
+
+	log::info!("Parsing config");
 	let conf = appconfig::AppConfig::New();
 
+	log::info!("Create UDP sockets");
 	// Setup UDP relaying sockets
 	let proxy_sock = UdpSocket::bind(conf.udp_address)?;
 	let mut internal_sockets: Vec<UdpSocket> = Vec::with_capacity(16);
+	log::info!("Binding UDP sockets");
 	for _ in 0..conf.player_count+conf.admins.len() {
 		internal_sockets.push(UdpSocket::bind(&conf.relay_address)?);
 	}
 
+	log::info!("Create route tables");
 	let auth_tables = RouteCfg {
-=======
-	env_logger::init();
-
-	// Setup UDP relaying sockets
-	log::info!("Creating UDP sockets"); // log is not imported bc log::error would clobber error
-	let proxy_sock = UdpSocket::bind(PROXY_ADDR)
-		.expect("Configured proxy address could not be bound");
-
-	let mut internal_sockets: Vec<UdpSocket> = Vec::with_capacity(16);
-	for _ in 0..16 {
-		let sock = UdpSocket::bind(INTERNAL_INTERFACE)
-		.expect("Cannot allocate socket for client relay");
-		sock.connect(DESTINATION).expect("Could not connect relay to remote");
-		internal_sockets.push(sock);
-	}
-
-	log::info!("Setting up auth tables");
-	let auth_tables = AuthTables {
->>>>>>> e4d84f35
 		tokens: Arc::new(DashMap::new()),
 		ips: Arc::new(DashMap::new()),
 		sockets: Arc::new(DashMap::new()),
@@ -266,6 +217,7 @@
 		players: Arc::new(DashMap::new())
 	};
 
+	log::info!("Spawn player receive threads");
 	for _ in 0..conf.player_count+conf.admins.len() {
 		// Yes, clones are expensive but this is fixed startup cost
 		let cfg = conf.clone();
@@ -279,11 +231,7 @@
 	// Setup authserver
 	log::info!("Setting up auth server");
 	let mut authserver = tide::with_state(auth_tables);
-<<<<<<< HEAD
+	log::info!("Starting auth server");
 	authserver.listen(conf.auth_address).await?;
-=======
-	log::info!("Starting auth server");
-	authserver.listen("0.0.0.0:8081").await?;
->>>>>>> e4d84f35
 	Ok(())
 }