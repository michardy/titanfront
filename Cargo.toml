[package]
name = "titanfront"
version = "0.1.0"
edition = "2021"

# See more keys and their definitions at https://doc.rust-lang.org/cargo/reference/manifest.html

[dependencies]
async-std = {version = "1.10.0", features = ["attributes"]}
dashmap = "5.0.0"
tide = "0.16.0"
<<<<<<< HEAD
base64 = "0.13.0"
config = "0.11.0"
# Used to decrypt game packets
rust-crypto = "0.2.36"
# Used for clock()
libc = "0.2.117"
=======
env_logger = "0.9.0"
log = "0.4.14"
>>>>>>> e4d84f35
<|MERGE_RESOLUTION|>--- conflicted
+++ resolved
@@ -9,14 +9,11 @@
 async-std = {version = "1.10.0", features = ["attributes"]}
 dashmap = "5.0.0"
 tide = "0.16.0"
-<<<<<<< HEAD
 base64 = "0.13.0"
 config = "0.11.0"
 # Used to decrypt game packets
 rust-crypto = "0.2.36"
 # Used for clock()
 libc = "0.2.117"
-=======
 env_logger = "0.9.0"
-log = "0.4.14"
->>>>>>> e4d84f35
+log = "0.4.14"